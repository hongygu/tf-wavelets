--- conflicted
+++ resolved
@@ -7,34 +7,6 @@
     return np.expand_dims(np.expand_dims(filter, -1), -1)
 
 
-def dwt1d(input_node, filter_coeffs, levels=1):
-    # TODO: Check that level is a reasonable number
-    # TODO: Check types
-
-    coeffs = [None] * (levels + 1)
-
-    last_level = input_node
-
-    lp_adapted = _adapt_filter(filter_coeffs[0])
-    hp_adapted = _adapt_filter(filter_coeffs[1])
-
-    tf_lp = tf.constant(lp_adapted, dtype=tf.float32, shape=[len(filter_coeffs[0]), 1, 1])
-    tf_hp = tf.constant(hp_adapted, dtype=tf.float32, shape=[len(filter_coeffs[1]), 1, 1])
-
-    for level in range(levels):
-        # TODO: Convert stride kwarg to tuple
-        # TODO: Actual convolution, not correlation
-        # TODO: Periodic extention, not zero-padding
-        lp_res = tf.nn.conv1d(last_level, tf_lp, stride=2, padding="SAME")
-        hp_res = tf.nn.conv1d(last_level, tf_hp, stride=2, padding="SAME")
-
-        last_level = lp_res
-        coeffs[levels - level] = hp_res
-
-    coeffs[0] = last_level
-    return tf.concat(coeffs, axis=1)
-
-<<<<<<< HEAD
 def cyclic_conv1d(input_node, kernel_node, tl_node, tr_node, bl_node, br_node):
     """Cyclic convolution
 
@@ -81,7 +53,35 @@
     tail = tf.transpose(bl + br, perm=[2,1,0])
 
     return tf.concat((head, inner, tail), axis=1)
-=======
+
+
+def dwt1d(input_node, filter_coeffs, levels=1):
+    # TODO: Check that level is a reasonable number
+    # TODO: Check types
+
+    coeffs = [None] * (levels + 1)
+
+    last_level = input_node
+
+    lp_adapted = _adapt_filter(filter_coeffs[0])
+    hp_adapted = _adapt_filter(filter_coeffs[1])
+
+    tf_lp = tf.constant(lp_adapted, dtype=tf.float32, shape=[len(filter_coeffs[0]), 1, 1])
+    tf_hp = tf.constant(hp_adapted, dtype=tf.float32, shape=[len(filter_coeffs[1]), 1, 1])
+
+    for level in range(levels):
+        # TODO: Convert stride kwarg to tuple
+        # TODO: Actual convolution, not correlation
+        # TODO: Periodic extention, not zero-padding
+        lp_res = tf.nn.conv1d(last_level, tf_lp, stride=2, padding="SAME")
+        hp_res = tf.nn.conv1d(last_level, tf_hp, stride=2, padding="SAME")
+
+        last_level = lp_res
+        coeffs[levels - level] = hp_res
+
+    coeffs[0] = last_level
+    return tf.concat(coeffs, axis=1)
+
 
 def dwt2d(input_node, filter_coeffs, levels=1):
     # TODO: Check that level is a reasonable number
@@ -117,5 +117,4 @@
 
         last_level = tf.concat([upper_half, lower_half], 1)
 
-    return last_level
->>>>>>> 63aeb775
+    return last_level